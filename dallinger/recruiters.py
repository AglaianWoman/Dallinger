"""Recruiters manage the flow of participants to the experiment."""

from rq import Queue
from dallinger.config import get_config
from dallinger.heroku.worker import conn
from dallinger.models import Participant
from dallinger.mturk import MTurkService
from dallinger.mturk import DuplicateQualificationNameError
from dallinger.mturk import MTurkServiceException
from dallinger.mturk import QualificationNotFoundException
from dallinger.utils import get_base_url
from dallinger.utils import generate_random_id
import logging
import os
import sys

logger = logging.getLogger(__file__)


def _get_queue():
    # Connect to Redis Queue
    return Queue('low', connection=conn)


# These are constants because other components may listen for these
# messages in logs:
NEW_RECRUIT_LOG_PREFIX = 'New participant requested:'
CLOSE_RECRUITMENT_LOG_PREFIX = 'Close recruitment.'


class Recruiter(object):
    """The base recruiter."""

    external_submission_url = None  # MTurkRecruiter, for one, overides this

    def __init__(self):
        """For now, the contract of a Recruiter is that it takes no
        arguments.
        """
        pass

    def __call__(self):
        """For backward compatibility with experiments invoking recruiter()
        as a method rather than a property.
        """
        return self

    def open_recruitment(self):
        """Return a list of one or more initial recruitment URLs and an initial
        recruitment message:
        {
            items: [
                'https://experiment-url-1',
                'https://experiemnt-url-2'
            ],
            message: 'More info about this particular recruiter's process'
        }
        """
        raise NotImplementedError

    def recruit(self, n=1):
        raise NotImplementedError

    def close_recruitment(self):
        """Throw an error."""
        raise NotImplementedError

    def reward_bonus(self, assignment_id, amount, reason):
        """Throw an error."""
        raise NotImplementedError

    def notify_recruited(self, participant):
        """Allow the Recruiter to be notified when an recruited Participant
        has joined an experiment.
        """
        pass

    def rejects_questionnaire_from(self, participant):
        """Recruiters have different circumstances under which experiment
        questionnaires should be accepted or rejected.

        To reject a questionnaire, this method returns an error string.

        By default, they are accepted, so we return None.
        """
        return None

    def submitted_event(self):
        """Return the appropriate event type to trigger when
        an assignment is submitted. If no event should be processed,
        return None.
        """
        return 'AssignmentSubmitted'


class CLIRecruiter(Recruiter):
    """A recruiter which prints out /ad URLs to the console for direct
    assigment.
    """

    def __init__(self):
        super(CLIRecruiter, self).__init__()
        self.config = get_config()

    def open_recruitment(self, n=1):
        """Return initial experiment URL list, plus instructions
        for finding subsequent recruitment events in experiemnt logs.
        """
        logger.info("Opening recruitment.")
        recruitments = self.recruit(n)
        message = (
            'Search for "{}" in the logs for subsequent recruitment URLs.\n'
            'Open the logs for this experiment with '
            '"dallinger logs --app {}"'.format(
                NEW_RECRUIT_LOG_PREFIX, self.config.get('id')
            )
        )
        return {
            'items': recruitments,
            'message': message
        }

    def recruit(self, n=1):
        """Generate experiemnt URLs and print them to the console."""
        urls = []
        template = "{}/ad?assignmentId={}&hitId={}&workerId={}&mode={}"
        for i in range(n):
            ad_url = template.format(
                get_base_url(),
                generate_random_id(),
                generate_random_id(),
                generate_random_id(),
                self._get_mode()
            )
            logger.info('{} {}'.format(NEW_RECRUIT_LOG_PREFIX, ad_url))
            urls.append(ad_url)

        return urls

    def close_recruitment(self):
        """Talk about closing recruitment."""
        logger.info(CLOSE_RECRUITMENT_LOG_PREFIX)

    def approve_hit(self, assignment_id):
        """Approve the HIT."""
        logger.info(
            "Assignment {} has been marked for approval".format(assignment_id)
        )
        return True

    def reward_bonus(self, assignment_id, amount, reason):
        """Print out bonus info for the assignment"""
        logger.info(
            'Award ${} for assignment {}, with reason "{}"'.format(
                amount, assignment_id, reason)
        )

    def _get_mode(self):
        return self.config.get('mode')


class HotAirRecruiter(CLIRecruiter):
    """A dummy recruiter: talks the talk, but does not walk the walk.

    - Always invokes templates in debug mode
    - Prints experiment /ad URLs to the console
    """
    def open_recruitment(self, n=1):
        """Return initial experiment URL list, plus instructions
        for finding subsequent recruitment events in experiemnt logs.
        """
        logger.info("Opening recruitment.")
        recruitments = self.recruit(n)
        message = "Recruitment requests will open browser windows automatically."

        return {
            'items': recruitments,
            'message': message
        }

    def reward_bonus(self, assignment_id, amount, reason):
        """Logging-only, Hot Air implementation"""
        logger.info(
            "Were this a real Recruiter, we'd be awarding ${} for assignment {}, "
            'with reason "{}"'.format(amount, assignment_id, reason)
        )

    def _get_mode(self):
        # Ignore config settings and always use debug mode
        return u'debug'


class SimulatedRecruiter(Recruiter):
    """A recruiter that recruits simulated participants."""

    def open_recruitment(self, n=1):
        """Open recruitment."""
        return {
            'items': self.recruit(n),
            'message': 'Simulated recruitment only'
        }

    def recruit(self, n=1):
        """Recruit n participants."""
        return []

    def close_recruitment(self):
        """Do nothing."""
        pass


class MTurkRecruiterException(Exception):
    """Custom exception for MTurkRecruiter"""


class MTurkRecruiter(Recruiter):
    """Recruit participants from Amazon Mechanical Turk
<<<<<<< HEAD

    If fewer than 9 assignments are made initially, recruitment stops after 9
=======
    
    If fewer than 9 assignments are made initially, recruitment stops after 9 
>>>>>>> 1ffe4725
    calls to recruit()"""

    experiment_qualification_desc = 'Experiment-specific qualification'
    group_qualification_desc = 'Experiment group qualification'

    def __init__(self):
        super(MTurkRecruiter, self).__init__()
        self.config = get_config()
        self.ad_url = '{}/ad'.format(get_base_url())
        self.hit_domain = os.getenv('HOST')
        self.mturkservice = MTurkService(
            self.config.get('aws_access_key_id'),
            self.config.get('aws_secret_access_key'),
            self.config.get('mode') != u"live"
        )
        self._validate_conifg()

    def _validate_conifg(self):
        if self.config.get('mode') not in (u'sandbox', u'live'):
            raise MTurkRecruiterException("Can't run an MTurk HIT in debug mode.")

    @property
    def external_submission_url(self):
        """On experiment completion, participants are returned to
        the Mechanical Turk site to submit their HIT, which in turn triggers
        notifications to the /notifications route.
        """
        if self.config.get('mode') == "sandbox":
            return "https://workersandbox.mturk.com/mturk/externalSubmit"
        return "https://www.mturk.com/mturk/externalSubmit"

    @property
    def qualifications(self):
        quals = {self.config.get('id'): self.experiment_qualification_desc}
        group_name = self.config.get('group_name', None)
        if group_name:
            quals[group_name] = self.group_qualification_desc

        return quals

    def open_recruitment(self, n=1):
        """Open a connection to AWS MTurk and create a HIT."""
        if self.is_in_progress:
            # Already started... do nothing.
            return None

        if self.hit_domain is None:
            raise MTurkRecruiterException("Can't run a HIT from localhost")

        self.mturkservice.check_credentials()

        self._create_mturk_qualifications()

        hit_request = {
            'max_assignments': n,
            'title': self.config.get('title'),
            'description': self.config.get('description'),
            'keywords': self._config_to_list('keywords'),
            'reward': self.config.get('base_payment'),
            'duration_hours': self.config.get('duration'),
            'lifetime_days': self.config.get('lifetime'),
            'ad_url': self.ad_url,
            'notification_url': self.config.get('notification_url'),
            'approve_requirement': self.config.get('approve_requirement'),
            'us_only': self.config.get('us_only'),
            'blacklist': self._config_to_list('qualification_blacklist'),
        }
        hit_info = self.mturkservice.create_hit(**hit_request)
        if self.config.get('mode') == "sandbox":
            lookup_url = "https://workersandbox.mturk.com/mturk/preview?groupId={type_id}"
        else:
            lookup_url = "https://worker.mturk.com/mturk/preview?groupId={type_id}"

        return {
            'items': [lookup_url.format(**hit_info), ],
            'message': 'HIT now published to Amazon Mechanical Turk'
        }

    def recruit(self, n=1):
        """Recruit n new participants to an existing HIT"""
        if not self.config.get('auto_recruit', False):
            logger.info('auto_recruit is False: recruitment suppressed')
            return

        hit_id = self.current_hit_id()
        if hit_id is None:
            logger.info('no HIT in progress: recruitment aborted')
            return

        try:
            return self.mturkservice.extend_hit(
                hit_id,
                number=n,
                duration_hours=self.config.get('duration')
            )
        except MTurkServiceException as ex:
            logger.exception(ex.message)

    def notify_recruited(self, participant):
        """Assign a Qualification to the Participant for the experiment ID,
        and for the configured group_name, if it's been set.
        """
        worker_id = participant.worker_id

        for name in self.qualifications:
            try:
                self.mturkservice.increment_qualification_score(
                    name, worker_id
                )
            except QualificationNotFoundException, ex:
                logger.exception(ex)

    def rejects_questionnaire_from(self, participant):
        """Mechanical Turk participants submit their HITs on the MTurk site
        (see external_submission_url), and MTurk then sends a notification
        to Dallinger which is used to mark the assignment completed.

        If a HIT has already been submitted, it's too late to submit the
        questionnaire.
        """
        if participant.status != "working":
            return (
                "This participant has already sumbitted their HIT "
                "on MTurk and can no longer submit the questionnaire"
            )

    def submitted_event(self):
        """MTurk will send its own notification when the worker
        completes the HIT on that service.
        """
        return None

    def reward_bonus(self, assignment_id, amount, reason):
        """Reward the Turker for a specified assignment with a bonus."""
        try:
            return self.mturkservice.grant_bonus(assignment_id, amount, reason)
        except MTurkServiceException as ex:
            logger.exception(ex.message)

    @property
    def is_in_progress(self):
        return bool(Participant.query.first())

    def current_hit_id(self):
        any_participant_record = Participant.query.with_entities(
            Participant.hit_id).first()

        if any_participant_record is not None:
            return str(any_participant_record.hit_id)

    def approve_hit(self, assignment_id):
        try:
            return self.mturkservice.approve_assignment(assignment_id)
        except MTurkServiceException as ex:
            logger.exception(ex.message)

    def close_recruitment(self):
        """Clean up once the experiment is complete.

        This may be called before all users have finished so uses the
        expire_hit rather than the disable_hit API call. This allows people
        who have already picked up the hit to complete it as normal.
        """
        logger.info(CLOSE_RECRUITMENT_LOG_PREFIX)
        try:
            # We are not expiring the hit currently as notifications are failing
            # TODO: Reinstate this
            return
            # return self.mturkservice.expire_hit(
            #    self.current_hit_id(),
            # )
        except MTurkServiceException as ex:
            logger.exception(ex.message)

    def _config_to_list(self, key):
        # At some point we'll support lists, so all service code supports them,
        # but the config system only supports strings for now, so we convert:
        as_string = self.config.get(key, '')
        return [item.strip() for item in as_string.split(',') if item.strip()]

    def _create_mturk_qualifications(self):
        """Create MTurk Qualification for experiment ID, and for group_name
        if it's been set. Qualifications with these names already exist, but
        it's faster to try and fail than to check, then try.
        """
        for name, desc in self.qualifications.items():
            try:
                self.mturkservice.create_qualification_type(name, desc)
            except DuplicateQualificationNameError:
                pass

class MTurkRobustRecruiter(MTurkRecruiter):
    """Accommodates more than 9 calls to recruit() without forcing 
    a large initial recruitment"""
<<<<<<< HEAD

    def recruit(self, n=1):

        if not self.config.get('auto_recruit', False):
            logger.info('auto_recruit is False: recruitment suppressed')
            return

=======
    
    def recruit(self, n=1):
        
        if not self.config.get('auto_recruit', False):
            logger.info('auto_recruit is False: recruitment suppressed')
            return
        
>>>>>>> 1ffe4725
        hit_request = {
            'max_assignments': n,
            'title': self.config.get('title'),
            'description': self.config.get('description'),
            'keywords': self._config_to_list('keywords'),
            'reward': self.config.get('base_payment'),
            'duration_hours': self.config.get('duration'),
            'lifetime_days': self.config.get('lifetime'),
            'ad_url': self.ad_url,
            'notification_url': self.config.get('notification_url'),
            'approve_requirement': self.config.get('approve_requirement'),
            'us_only': self.config.get('us_only'),
            'blacklist': self._config_to_list('qualification_blacklist'),
        }
<<<<<<< HEAD
        self.mturkservice.create_hit(**hit_request)
=======
        hit_info = self.mturkservice.create_hit(**hit_request)
        if self.config.get('mode') == "sandbox":
            lookup_url = "https://workersandbox.mturk.com/mturk/preview?groupId={type_id}"
        else:
            lookup_url = "https://worker.mturk.com/mturk/preview?groupId={type_id}"

>>>>>>> 1ffe4725
        return


class MTurkLargeRecruiter(MTurkRecruiter):
    def __init__(self, *args, **kwargs):
        conn.set('num_recruited', 0)
        super(MTurkLargeRecruiter, self).__init__(*args, **kwargs)

    def open_recruitment(self, n=1):
        if self.is_in_progress:
            # Already started... do nothing.
            return None
        conn.incr('num_recruited', n)
        to_recruit = max(n, 10)
        return super(MTurkLargeRecruiter, self).open_recruitment(to_recruit)

    def recruit(self, n=1):
        if not self.config.get('auto_recruit', False):
            logger.info('auto_recruit is False: recruitment suppressed')
            return
        to_recruit = n
        if int(conn.get('num_recruited')) < 10:
            num_recruited = conn.incr('num_recruited', n)
            logger.info('Recruited participant from preallocated pool')
            if num_recruited > 10:
                to_recruit = num_recruited - 10
            else:
                to_recruit = 0
        else:
            conn.incr('num_recruited', n)
        if to_recruit:
            return super(MTurkLargeRecruiter, self).recruit(to_recruit)


class BotRecruiter(Recruiter):
    """Recruit bot participants using a queue"""

    def __init__(self):
        super(BotRecruiter, self).__init__()
        self.config = get_config()
        logger.info("Initialized BotRecruiter.")

    def open_recruitment(self, n=1):
        """Start recruiting right away."""
        logger.info("Open recruitment.")
        factory = self._get_bot_factory()
        bot_class_name = factory('', '', '').__class__.__name__
        return {
            'items': self.recruit(n),
            'message': 'Bot recruitment started using {}'.format(bot_class_name)
        }

    def recruit(self, n=1):
        """Recruit n new participant bots to the queue"""
        factory = self._get_bot_factory()
        urls = []
        q = _get_queue()
        for _ in range(n):
            base_url = get_base_url()
            worker = generate_random_id()
            hit = generate_random_id()
            assignment = generate_random_id()
            ad_parameters = 'assignmentId={}&hitId={}&workerId={}&mode=sandbox'
            ad_parameters = ad_parameters.format(assignment, hit, worker)
            url = '{}/ad?{}'.format(base_url, ad_parameters)
            urls.append(url)
            bot = factory(url, assignment_id=assignment, worker_id=worker)
            job = q.enqueue(bot.run_experiment, timeout=60 * 20)
            logger.info("Created job {} for url {}.".format(job.id, url))

        return urls

    def approve_hit(self, assignment_id):
        return True

    def close_recruitment(self):
        """Clean up once the experiment is complete.

        This does nothing at this time.
        """
        logger.info(CLOSE_RECRUITMENT_LOG_PREFIX)

    def reward_bonus(self, assignment_id, amount, reason):
        """Logging only. These are bots."""
        logger.info(
            "Bots don't get bonuses. Sorry, bots."
        )

    def submitted_event(self):
        return 'BotAssignmentSubmitted'

    def _get_bot_factory(self):
        # Must be imported at run-time
        from dallinger_experiment import Bot
        return Bot


def for_experiment(experiment):
    """Return the Recruiter instance for the specified Experiment.

    This provides a seam for testing.
    """
    return experiment.recruiter


def from_config(config):
    """Return a Recruiter instance based on the configuration.

    Default is HotAirRecruiter in debug mode (unless we're using
    the bot recruiter, which can be used in debug mode)
    and the MTurkRecruiter in other modes.
    """
    debug_mode = config.get('mode', None) == 'debug'
    name = config.get('recruiter', None)
    klass = None

    if name is not None:
        klass = by_name(name)

    # Special case 1: Don't use a configured recruiter in replay mode
    if config.get('replay', None):
        return HotAirRecruiter()

    # Special case 2: may run BotRecruiter in any mode (debug or not),
    # so it trumps everything else:
    if klass is BotRecruiter:
        return klass()

    # Special case 3: if we're not using bots and we're in debug mode,
    # ignore any configured recruiter:
    if debug_mode:
        return HotAirRecruiter()

    # Configured recruiter:
    if klass is not None:
        return klass()

    if name and klass is None:
        raise NotImplementedError("No such recruiter {}".format(name))

    # Default if we're not in debug mode:
    return MTurkRecruiter()


def by_name(name):
    """Attempt to return a recruiter class by name. Actual class names and
    known nicknames are both supported.
    """
    nicknames = {
        'bots': BotRecruiter,
        'mturklarge': MTurkLargeRecruiter
    }
    if name in nicknames:
        return nicknames[name]

    this_module = sys.modules[__name__]
    klass = getattr(this_module, name, None)
    if klass is not None and issubclass(klass, Recruiter):
        return klass<|MERGE_RESOLUTION|>--- conflicted
+++ resolved
@@ -215,13 +215,8 @@
 
 class MTurkRecruiter(Recruiter):
     """Recruit participants from Amazon Mechanical Turk
-<<<<<<< HEAD
 
     If fewer than 9 assignments are made initially, recruitment stops after 9
-=======
-    
-    If fewer than 9 assignments are made initially, recruitment stops after 9 
->>>>>>> 1ffe4725
     calls to recruit()"""
 
     experiment_qualification_desc = 'Experiment-specific qualification'
@@ -414,9 +409,8 @@
                 pass
 
 class MTurkRobustRecruiter(MTurkRecruiter):
-    """Accommodates more than 9 calls to recruit() without forcing 
+    """Accommodates more than 9 calls to recruit() without forcing
     a large initial recruitment"""
-<<<<<<< HEAD
 
     def recruit(self, n=1):
 
@@ -424,15 +418,6 @@
             logger.info('auto_recruit is False: recruitment suppressed')
             return
 
-=======
-    
-    def recruit(self, n=1):
-        
-        if not self.config.get('auto_recruit', False):
-            logger.info('auto_recruit is False: recruitment suppressed')
-            return
-        
->>>>>>> 1ffe4725
         hit_request = {
             'max_assignments': n,
             'title': self.config.get('title'),
@@ -447,16 +432,7 @@
             'us_only': self.config.get('us_only'),
             'blacklist': self._config_to_list('qualification_blacklist'),
         }
-<<<<<<< HEAD
         self.mturkservice.create_hit(**hit_request)
-=======
-        hit_info = self.mturkservice.create_hit(**hit_request)
-        if self.config.get('mode') == "sandbox":
-            lookup_url = "https://workersandbox.mturk.com/mturk/preview?groupId={type_id}"
-        else:
-            lookup_url = "https://worker.mturk.com/mturk/preview?groupId={type_id}"
-
->>>>>>> 1ffe4725
         return
 
 
