""" This module provides the backend Flask server that serves an experiment. """

from datetime import datetime
import gevent
from json import dumps
from operator import attrgetter
import re
import sys
import user_agents

from flask import (
    abort,
    Flask,
    make_response,
    render_template,
    render_template_string,
    request,
    Response,
    send_from_directory,
)
from jinja2 import TemplateNotFound
from rq import get_current_job
from rq import Queue
from sqlalchemy.orm.exc import NoResultFound
from sqlalchemy import exc
from sqlalchemy import func
from sqlalchemy.sql.expression import true

from dallinger import db
from dallinger import experiment
from dallinger import models
from dallinger.heroku.worker import conn as redis
from dallinger.config import get_config

from .worker_events import WorkerEvent
from .utils import nocache


config = get_config()
if not config.ready:
    config.load()

# Initialize the Dallinger database.
session = db.session

# Connect to the Redis queue for notifications.
q = Queue(connection=redis)
WAITING_ROOM_CHANNEL = 'quorum'

app = Flask('Experiment_Server')

Experiment = experiment.load()


"""Load the experiment's extra routes, if any."""

try:
    from dallinger_experiment import extra_routes
except ImportError:
    pass
else:
    app.register_blueprint(extra_routes)


"""Basic routes."""


@app.route('/')
def index():
    """Index route"""
    abort(404)


@app.route('/robots.txt')
def static_robots_txt():
    """Serve robots.txt from static file."""
    return send_from_directory('static', 'robots.txt')


@app.route('/favicon.ico')
def static_favicon():
    return send_from_directory('static', 'favicon.ico', mimetype='image/x-icon')


"""Define some canned response types."""


def success_response(**data):
    """Return a generic success response."""
    data_out = {}
    data_out["status"] = "success"
    data_out.update(data)
    js = dumps(data_out, default=date_handler)
    return Response(js, status=200, mimetype='application/json')


def error_response(error_type="Internal server error",
                   error_text='',
                   status=400,
                   participant=None,
                   simple=False):
    """Return a generic server error response."""
    last_exception = sys.exc_info()
    if last_exception[0]:
        db.logger.error(
            "Failure for request: {!r}".format(dict(request.args)),
            exc_info=last_exception)

    data = {"status": "error"}

    if simple:
        data["message"] = error_text
    else:
        data["html"] = error_page(error_text=error_text,
                                  error_type=error_type,
                                  participant=participant).get_data().decode('utf-8')
    return Response(dumps(data), status=status, mimetype='application/json')


def error_page(participant=None, error_text=None, compensate=True,
               error_type="default"):
    """Render HTML for error page."""
    if error_text is None:

        error_text = """There has been an error and so you are unable to
        continue, sorry! If possible, please return the assignment so someone
        else can work on it."""

    if compensate:
        error_text += """ Please use the information below to contact us
        about compensation"""

    if participant is not None:
        hit_id = participant.hit_id,
        assignment_id = participant.assignment_id,
        worker_id = participant.worker_id
    else:
        hit_id = 'unknown'
        assignment_id = 'unknown'
        worker_id = 'unknown'

    return make_response(
        render_template(
            'error.html',
            error_text=error_text,
            compensate=compensate,
            contact_address=config.get('contact_email_on_error'),
            error_type=error_type,
            hit_id=hit_id,
            assignment_id=assignment_id,
            worker_id=worker_id
        ),
        500,
    )


class ExperimentError(Exception):
    """
    Error class for experimental errors, such as subject not being found in
    the database.
    """
    def __init__(self, value):
        experiment_errors = dict(
            status_incorrectly_set=1000,
            hit_assign_worker_id_not_set_in_mturk=1001,
            hit_assign_worker_id_not_set_in_consent=1002,
            hit_assign_worker_id_not_set_in_exp=1003,
            hit_assign_appears_in_database_more_than_once=1004,
            already_started_exp=1008,
            already_started_exp_mturk=1009,
            already_did_exp_hit=1010,
            tried_to_quit=1011,
            intermediate_save=1012,
            improper_inputs=1013,
            browser_type_not_allowed=1014,
            api_server_not_reachable=1015,
            ad_not_found=1016,
            error_setting_worker_complete=1017,
            hit_not_registered_with_ad_server=1018,
            template_unsafe=1019,
            insert_mode_failed=1020,
            page_not_found=404,
            in_debug=2005,
            unknown_error=9999
        )
        self.value = value
        self.errornum = experiment_errors[self.value]
        self.template = "error.html"

    def __str__(self):
        return repr(self.value)


@app.errorhandler(ExperimentError)
def handle_exp_error(exception):
    """Handle errors by sending an error page."""
    app.logger.error(
        "%s (%s) %s", exception.value, exception.errornum, str(dict(request.args)))
    return error_page(error_type=exception.value)


"""Define functions for handling requests."""


@app.teardown_request
def shutdown_session(_=None):
    """Rollback and close session at end of a request."""
    session.remove()
    db.logger.debug('Closing Dallinger DB session at flask request end')


@app.context_processor
def inject_experiment():
    """Inject the experiment variable into the template context."""
    exp = Experiment(session)
    return dict(experiment=exp)


"""Define routes for managing an experiment and the participants."""


@app.route('/launch', methods=['POST'])
def launch():
    """Launch the experiment."""
    exp = Experiment(db.init_db(drop_all=False))
    exp.log("Launching experiment...", "-----")
    try:
        url_info = exp.recruiter().open_recruitment(n=exp.initial_recruitment_size)
        session.commit()
    except Exception:
        return error_response(
            error_text=u"Failed to open recruitment, check experiment server log "
                       u"for details.",
            status=500, simple=True
        )

    for task in exp.background_tasks:
        try:
            gevent.spawn(task)
        except Exception:
            return error_response(
                error_text=u"Failed to spawn task on launch: {}, ".format(task) +
                           u"check experiment server log for details",
                status=500, simple=True
            )

    # If the experiment defines a channel, subscribe the experiment to the
    # redis communication channel:
    if exp.channel is not None:
        try:
            from dallinger.experiment_server.sockets import chat_backend
            chat_backend.subscribe(exp, exp.channel)
        except:
            return error_response(
                error_text=u"Failed to subscribe to chat for channel on launch " +
                           u"{}".format(exp.channel) +
                           u", check experiment server log for details",
                status=500, simple=True
            )

    return success_response(recruitment_url=url_info)


@app.route('/ad', methods=['GET'])
@nocache
def advertisement():
    """
    This is the url we give for the ad for our 'external question'.  The ad has
    to display two different things: This page will be called from within
    mechanical turk, with url arguments hitId, assignmentId, and workerId.
    If the worker has not yet accepted the hit:
        These arguments will have null values, we should just show an ad for
        the experiment.
    If the worker has accepted the hit:
        These arguments will have appropriate values and we should enter the
        person in the database and provide a link to the experiment popup.
    """
    user_agent_string = request.user_agent.string
    user_agent_obj = user_agents.parse(user_agent_string)
    browser_ok = True
    for rule in config.get('browser_exclude_rule', '').split(','):
        myrule = rule.strip()
        if myrule in ["mobile", "tablet", "touchcapable", "pc", "bot"]:
            if (myrule == "mobile" and user_agent_obj.is_mobile) or\
               (myrule == "tablet" and user_agent_obj.is_tablet) or\
               (myrule == "touchcapable" and user_agent_obj.is_touch_capable) or\
               (myrule == "pc" and user_agent_obj.is_pc) or\
               (myrule == "bot" and user_agent_obj.is_bot):
                browser_ok = False
        elif myrule in user_agent_string:
            browser_ok = False

    if not browser_ok:
        # Handler for IE users if IE is not supported.
        raise ExperimentError('browser_type_not_allowed')

    if not ('hitId' in request.args and 'assignmentId' in request.args):
        raise ExperimentError('hit_assign_worker_id_not_set_in_mturk')
    hit_id = request.args['hitId']
    assignment_id = request.args['assignmentId']
    already_in_db = False
    if 'workerId' in request.args:
        worker_id = request.args['workerId']
        # First check if this workerId has completed the task before (v1).
        nrecords = models.Participant.query.\
            filter(models.Participant.assignment_id != assignment_id).\
            filter(models.Participant.worker_id == worker_id).\
            count()

        if nrecords > 0:  # Already completed task
            already_in_db = True
    else:  # If worker has not accepted the hit
        worker_id = None
    try:
        part = models.Participant.query.\
            filter(models.Participant.hit_id == hit_id).\
            filter(models.Participant.assignment_id == assignment_id).\
            filter(models.Participant.worker_id == worker_id).\
            one()
        status = part.status
    except exc.SQLAlchemyError:
        status = None
    try:
        app_id = config.get('id')
    except KeyError:
        app_id = 'unknown'
    debug_mode = config.get('mode') == 'debug'
    if ((status == 'working' and part.end_time is not None) or
            (debug_mode and status in ('submitted', 'approved'))):
        # They've done the debriefing but perhaps haven't submitted the HIT
        # yet.. Turn asignmentId into original assignment id before sending it
        # back to AMT
        is_sandbox = config.get('mode') == "sandbox"
        if is_sandbox:
            external_submit_url = "https://workersandbox.mturk.com/mturk/externalSubmit"
        else:
            external_submit_url = "https://www.mturk.com/mturk/externalSubmit"
        return render_template(
            'thanks.html',
            hitid=hit_id,
            assignmentid=assignment_id,
            workerid=worker_id,
            external_submit_url=external_submit_url,
            mode=config.get('mode'),
            app_id=app_id
        )
    if status == 'working':
        # Once participants have finished the instructions, we do not allow
        # them to start the task again.
        raise ExperimentError('already_started_exp_mturk')
    elif already_in_db and not debug_mode:
        raise ExperimentError('already_did_exp_hit')
    elif not status or debug_mode:
        # Participant has not yet agreed to the consent. They might not
        # even have accepted the HIT.
        with open('templates/ad.html', 'r') as temp_file:
            ad_string = temp_file.read()
        ad_string = insert_mode(ad_string, config.get('mode'))
        return render_template_string(
            ad_string,
            hitid=hit_id,
            assignmentid=assignment_id,
            workerid=worker_id,
            mode=config.get('mode'),
            app_id=app_id
        )
    else:
        raise ExperimentError('status_incorrectly_set')


@app.route('/summary', methods=['GET'])
def summary():
    """Summarize the participants' status codes."""
    state = {
        "status": "success",
        "summary": Experiment(session).log_summary(),
        "completed": False,
    }
    unfilled_nets = models.Network.query.filter(
        models.Network.full != true()
    ).with_entities(models.Network.id, models.Network.max_size).all()
    working = models.Participant.query.filter_by(
        status='working'
    ).with_entities(func.count(models.Participant.id)).scalar()
    state['unfilled_networks'] = len(unfilled_nets)
    nodes_remaining = 0
    required_nodes = 0
    if state['unfilled_networks'] == 0:
        if working == 0:
            state['completed'] = True
    else:
        for net in unfilled_nets:
            node_count = models.Node.query.filter_by(
                network_id=net.id, failed=False,
            ).with_entities(func.count(models.Node.id)).scalar()
            net_size = net.max_size
            required_nodes += net_size
            nodes_remaining += net_size - node_count
    state['nodes_remaining'] = nodes_remaining
    state['required_nodes'] = required_nodes

    return Response(
        dumps(state),
        status=200,
        mimetype='application/json'
    )


@app.route('/experiment_property/<prop>', methods=['GET'])
@app.route('/experiment/<prop>', methods=['GET'])
def experiment_property(prop):
    """Get a property of the experiment by name."""
    exp = Experiment(session)
    try:
        value = exp.public_properties[prop]
    except KeyError:
        abort(404)
    return success_response(**{prop: value})


@app.route("/<page>", methods=["GET"])
def get_page(page):
    """Return the requested page."""
    try:
        return render_template(page + ".html")
    except TemplateNotFound:
        abort(404)


@app.route("/<directory>/<page>", methods=["GET"])
def get_page_from_directory(directory, page):
    """Get a page from a given directory."""
    return render_template(directory + '/' + page + '.html')


@app.route("/consent")
def consent():
    """Return the consent form. Here for backwards-compatibility with 2.x."""
    return render_template(
        "consent.html",
        hit_id=request.args['hit_id'],
        assignment_id=request.args['assignment_id'],
        worker_id=request.args['worker_id'],
        mode=config.get('mode')
    )


"""Routes for reading and writing to the database."""


def request_parameter(parameter, parameter_type=None, default=None,
                      optional=False):
    """Get a parameter from a request.

    parameter is the name of the parameter you are looking for
    parameter_type is the type the parameter should have
    default is the value the parameter takes if it has not been passed

    If the parameter is not found and no default is specified,
    or if the parameter is found but is of the wrong type
    then a Response object is returned
    """
    exp = Experiment(session)

    # get the parameter
    try:
        value = request.values[parameter]
    except KeyError:
        # if it isnt found use the default, or return an error Response
        if default is not None:
            return default
        elif optional:
            return None
        else:
            msg = "{} {} request, {} not specified".format(
                request.url, request.method, parameter)
            return error_response(error_type=msg)

    # check the parameter type
    if parameter_type is None:
        # if no parameter_type is required, return the parameter as is
        return value
    elif parameter_type == "int":
        # if int is required, convert to an int
        try:
            value = int(value)
            return value
        except ValueError:
            msg = "{} {} request, non-numeric {}: {}".format(
                request.url, request.method, parameter, value)
            return error_response(error_type=msg)
    elif parameter_type == "known_class":
        # if its a known class check against the known classes
        try:
            value = exp.known_classes[value]
            return value
        except KeyError:
            msg = "{} {} request, unknown_class: {} for parameter {}".format(
                request.url, request.method, value, parameter)
            return error_response(error_type=msg)
    elif parameter_type == "bool":
        # if its a boolean, convert to a boolean
        if value in ["True", "False"]:
            return value == "True"
        else:
            msg = "{} {} request, non-boolean {}: {}".format(
                request.url, request.method, parameter, value)
            return error_response(error_type=msg)
    else:
        msg = "/{} {} request, unknown parameter type: {} for parameter {}"\
            .format(request.url, request.method, parameter_type, parameter)
        return error_response(error_type=msg)


def assign_properties(thing):
    """Assign properties to an object.

    When creating something via a post request (e.g. a node), you can pass the
    properties of the object in the request. This function gets those values
    from the request and fills in the relevant columns of the table.
    """
    for p in range(5):
        property_name = "property" + str(p + 1)
        property = request_parameter(parameter=property_name, optional=True)
        if property:
            setattr(thing, property_name, property)

    session.commit()


@app.route("/participant/<worker_id>/<hit_id>/<assignment_id>/<mode>",
           methods=["POST"])
@db.serialized
def create_participant(worker_id, hit_id, assignment_id, mode):
    """Create a participant.

    This route is hit early on. Any nodes the participant creates will be
    defined in reference to the participant object. You must specify the
    worker_id, hit_id, assignment_id, and mode in the url.
    """
    already_participated = models.Participant.query.\
        filter_by(worker_id=worker_id).one_or_none()

    if already_participated:
        db.logger.warning("Worker has already participated.")
        return error_response(
            error_type="/participant POST: worker has already participated.",
            status=403)

    duplicate = models.Participant.query.\
        filter_by(
            assignment_id=assignment_id,
            status="working")\
        .one_or_none()

    if duplicate:
        msg = """
            AWS has reused assignment_id while existing participant is
            working. Replacing older participant {}.
        """
        app.logger.warning(msg.format(duplicate.id))
        q.enqueue(worker_function, "AssignmentReassigned", None, duplicate.id)

    # Count participants waiting for quorum
    waiting_count = models.Participant.query.filter_by(
        status='working', all_nodes=None).count() + 1

    # Create the new participant.
    participant = models.Participant(
        worker_id=worker_id,
        assignment_id=assignment_id,
        hit_id=hit_id,
        mode=mode
    )
    session.add(participant)
    session.flush()  # Make sure we know the id for the new row
    result = {
        'participant': participant.__json__()
    }

    # Queue notification to others in waiting room
    experiment = Experiment(session)
    if experiment.quorum:
        quorum = {
            'q': experiment.quorum,
            'n': waiting_count,
        }
        db.queue_message(WAITING_ROOM_CHANNEL, dumps(quorum))
        result['quorum'] = quorum

    # return the data
    return success_response(**result)


@app.route("/participant/<participant_id>", methods=["GET"])
def get_participant(participant_id):
    """Get the participant with the given id."""
    try:
        ppt = models.Participant.query.filter_by(id=participant_id).one()
    except NoResultFound:
        return error_response(
            error_type="/participant GET: no participant found",
            status=403)

    # return the data
    return success_response(participant=ppt.__json__())


@app.route("/network/<network_id>", methods=["GET"])
def get_network(network_id):
    """Get the network with the given id."""
    try:
        net = models.Network.query.filter_by(id=network_id).one()
    except NoResultFound:
        return error_response(
            error_type="/network GET: no network found",
            status=403)

    # return the data
    return success_response(network=net.__json__())


@app.route("/question/<participant_id>", methods=["POST"])
def create_question(participant_id):
    """Send a POST request to the question table.

    Questions store information at the participant level, not the node
    level.
    You should pass the question (string) number (int) and response
    (string) as arguments.
    """
    # Get the participant.
    try:
        ppt = models.Participant.query.filter_by(id=participant_id).one()
    except NoResultFound:
        return error_response(error_type="/question POST no participant found",
                              status=403)

    # Make sure the participant status is "working" or we're in debug mode
    if ppt.status != "working" and config.get('mode', None) != 'debug':
        error_type = "/question POST, status = {}".format(ppt.status)
        return error_response(error_type=error_type,
                              participant=ppt)

    question = request_parameter(parameter="question")
    response = request_parameter(parameter="response")
    number = request_parameter(parameter="number", parameter_type="int")
    for x in [question, response, number]:
        if type(x) == Response:
            return x

    try:
        # execute the request
        models.Question(participant=ppt, question=question,
                        response=response, number=number)
        session.commit()
    except Exception:
        return error_response(error_type="/question POST server error",
                              status=403)

    # return the data
    return success_response()


@app.route("/node/<int:node_id>/neighbors", methods=["GET"])
def node_neighbors(node_id):
    """Send a GET request to the node table.

    This calls the neighbours method of the node
    making the request and returns a list of descriptions of
    the nodes (even if there is only one).
    Required arguments: participant_id, node_id
    Optional arguments: type, failed, connection

    After getting the neighbours it also calls
    exp.node_get_request()
    """
    exp = Experiment(session)

    # get the parameters
    node_type = request_parameter(parameter="node_type",
                                  parameter_type="known_class",
                                  default=models.Node)
    failed = request_parameter(parameter="failed",
                               parameter_type="bool",
                               default=False)
    connection = request_parameter(parameter="connection", default="to")
    for x in [node_type, failed, connection]:
        if type(x) == Response:
            return x

    # make sure the node exists
    node = models.Node.query.get(node_id)
    if node is None:
        return error_response(
            error_type="/node/neighbors, node does not exist",
            error_text="/node/{}/neighbors, node {} does not exist"
            .format(node_id))

    # get its neighbors
    nodes = node.neighbours(
        type=node_type,
        failed=failed,
        connection=connection)

    try:
        # ping the experiment
        exp.node_get_request(
            node=node,
            nodes=nodes)
        session.commit()
    except Exception:
        return error_response(error_type="exp.node_get_request")

    return success_response(nodes=[n.__json__() for n in nodes])


@app.route("/node/<participant_id>", methods=["POST"])
@db.serialized
def create_node(participant_id):
    """Send a POST request to the node table.

    This makes a new node for the participant, it calls:
        1. exp.get_network_for_participant
        2. exp.create_node
        3. exp.add_node_to_network
        4. exp.node_post_request
    """
    exp = Experiment(session)

    # Get the participant.
    try:
        participant = models.Participant.\
            query.filter_by(id=participant_id).one()
    except NoResultFound:
        return error_response(error_type="/node POST no participant found",
                              status=403)

    # Make sure the participant status is working
    if participant.status != "working":
        error_type = "/node POST, status = {}".format(participant.status)
        return error_response(error_type=error_type,
                              participant=participant)

    # execute the request
    network = exp.get_network_for_participant(participant=participant)

    if network is None:
        return Response(dumps({"status": "error"}), status=403)

    node = exp.create_node(
        participant=participant,
        network=network)

    assign_properties(node)

    exp.add_node_to_network(
        node=node,
        network=network)

    # ping the experiment
    exp.node_post_request(participant=participant, node=node)

    # return the data
    return success_response(node=node.__json__())


@app.route("/node/<int:node_id>/vectors", methods=["GET"])
def node_vectors(node_id):
    """Get the vectors of a node.

    You must specify the node id in the url.
    You can pass direction (incoming/outgoing/all) and failed
    (True/False/all).
    """
    exp = Experiment(session)
    # get the parameters
    direction = request_parameter(parameter="direction", default="all")
    failed = request_parameter(parameter="failed",
                               parameter_type="bool", default=False)
    for x in [direction, failed]:
        if type(x) == Response:
            return x

    # execute the request
    node = models.Node.query.get(node_id)
    if node is None:
        return error_response(error_type="/node/vectors, node does not exist")

    try:
        vectors = node.vectors(direction=direction, failed=failed)
        exp.vector_get_request(node=node, vectors=vectors)
        session.commit()
    except Exception:
        return error_response(error_type="/node/vectors GET server error",
                              status=403,
                              participant=node.participant)

    # return the data
    return success_response(vectors=[v.__json__() for v in vectors])


@app.route("/node/<int:node_id>/connect/<int:other_node_id>",
           methods=["POST"])
def connect(node_id, other_node_id):
    """Connect to another node.

    The ids of both nodes must be speficied in the url.
    You can also pass direction (to/from/both) as an argument.
    """
    exp = Experiment(session)

    # get the parameters
    direction = request_parameter(parameter="direction", default="to")
    if type(direction == Response):
        return direction

    # check the nodes exist
    node = models.Node.query.get(node_id)
    if node is None:
        return error_response(error_type="/node/connect, node does not exist")

    other_node = models.Node.query.get(other_node_id)
    if other_node is None:
        return error_response(
            error_type="/node/connect, other node does not exist",
            participant=node.participant)

    # execute the request
    try:
        vectors = node.connect(whom=other_node, direction=direction)
        for v in vectors:
            assign_properties(v)

        # ping the experiment
        exp.vector_post_request(
            node=node,
            vectors=vectors)

        session.commit()
    except Exception:
        return error_response(error_type="/vector POST server error",
                              status=403,
                              participant=node.participant)

    return success_response(vectors=[v.__json__() for v in vectors])


@app.route("/info/<int:node_id>/<int:info_id>", methods=["GET"])
def get_info(node_id, info_id):
    """Get a specific info.

    Both the node and info id must be specified in the url.
    """
    exp = Experiment(session)

    # check the node exists
    node = models.Node.query.get(node_id)
    if node is None:
        return error_response(error_type="/info, node does not exist")

    # execute the experiment method:
    info = models.Info.query.get(info_id)
    if info is None:
        return error_response(error_type="/info GET, info does not exist",
                              participant=node.participant)
    elif (info.origin_id != node.id and
          info.id not in
            [t.info_id for t in node.transmissions(direction="incoming",
                                                   status="received")]):
        return error_response(error_type="/info GET, forbidden info",
                              status=403,
                              participant=node.participant)

    try:
        # ping the experiment
        exp.info_get_request(node=node, infos=info)
        session.commit()
    except Exception:
        return error_response(error_type="/info GET server error",
                              status=403,
                              participant=node.participant)

    # return the data
    return success_response(info=info.__json__())


@app.route("/node/<int:node_id>/infos", methods=["GET"])
def node_infos(node_id):
    """Get all the infos of a node.

    The node id must be specified in the url.
    You can also pass info_type.
    """
    exp = Experiment(session)

    # get the parameters
    info_type = request_parameter(parameter="info_type",
                                  parameter_type="known_class",
                                  default=models.Info)
    if type(info_type) == Response:
        return info_type

    # check the node exists
    node = models.Node.query.get(node_id)
    if node is None:
        return error_response(error_type="/node/infos, node does not exist")

    try:
        # execute the request:
        infos = node.infos(type=info_type)

        # ping the experiment
        exp.info_get_request(
            node=node,
            infos=infos)

        session.commit()
    except Exception:
        return error_response(error_type="/node/infos GET server error",
                              status=403,
                              participant=node.participant)

    return success_response(infos=[i.__json__() for i in infos])


@app.route("/node/<int:node_id>/received_infos", methods=["GET"])
def node_received_infos(node_id):
    """Get all the infos a node has been sent and has received.

    You must specify the node id in the url.
    You can also pass the info type.
    """
    exp = Experiment(session)

    # get the parameters
    info_type = request_parameter(parameter="info_type",
                                  parameter_type="known_class",
                                  default=models.Info)
    if type(info_type) == Response:
        return info_type

    # check the node exists
    node = models.Node.query.get(node_id)
    if node is None:
        return error_response(error_type="/node/infos, node does not exist")

    # execute the request:
    infos = node.received_infos(type=info_type)

    try:
        # ping the experiment
        exp.info_get_request(
            node=node,
            infos=infos)

        session.commit()
    except Exception:
        return error_response(error_type="info_get_request error",
                              status=403,
                              participant=node.participant)

    return success_response(infos=[i.__json__() for i in infos])


@app.route("/info/<int:node_id>", methods=["POST"])
def info_post(node_id):
    """Create an info.

    The node id must be specified in the url.

    You must pass contents as an argument.
    info_type is an additional optional argument.
    If info_type is a custom subclass of Info it must be
    added to the known_classes of the experiment class.
    """
    exp = Experiment(session)

    # get the parameters
    info_type = request_parameter(parameter="info_type",
                                  parameter_type="known_class",
                                  default=models.Info)
    contents = request_parameter(parameter="contents")
    for x in [info_type, contents]:
        if type(x) == Response:
            return x

    # check the node exists
    node = models.Node.query.get(node_id)
    if node is None:
        return error_response(error_type="/info POST, node does not exist")

    try:
        # execute the request
        info = info_type(origin=node, contents=contents)
        assign_properties(info)

        # ping the experiment
        exp.info_post_request(
            node=node,
            info=info)

        session.commit()
    except Exception:
        return error_response(error_type="/info POST server error",
                              status=403,
                              participant=node.participant)

    # return the data
    return success_response(info=info.__json__())


@app.route("/node/<int:node_id>/transmissions", methods=["GET"])
def node_transmissions(node_id):
    """Get all the transmissions of a node.

    The node id must be specified in the url.
    You can also pass direction (to/from/all) or status (all/pending/received)
    as arguments.
    """
    exp = Experiment(session)

    # get the parameters
    direction = request_parameter(parameter="direction", default="incoming")
    status = request_parameter(parameter="status", default="all")
    for x in [direction, status]:
        if type(x) == Response:
            return x

    # check the node exists
    node = models.Node.query.get(node_id)
    if node is None:
        return error_response(
            error_type="/node/transmissions, node does not exist")

    # execute the request
    transmissions = node.transmissions(direction=direction, status=status)

    try:
        if direction in ["incoming", "all"] and status in ["pending", "all"]:
            node.receive()
            session.commit()
        # ping the experiment
        exp.transmission_get_request(node=node, transmissions=transmissions)
        session.commit()
    except Exception:
        return error_response(
            error_type="/node/transmissions GET server error",
            status=403,
            participant=node.participant)

    # return the data
    return success_response(transmissions=[t.__json__() for t in transmissions])


@app.route("/node/<int:node_id>/transmit", methods=["POST"])
def node_transmit(node_id):
    """Transmit to another node.

    The sender's node id must be specified in the url.

    As with node.transmit() the key parameters are what and to_whom.
    However, the values these accept are more limited than for the back end
    due to the necessity of serialization.

    If what and to_whom are not specified they will default to None.
    Alternatively you can pass an int (e.g. '5') or a class name (e.g.
    'Info' or 'Agent'). Passing an int will get that info/node, passing
    a class name will pass the class. Note that if the class you are specifying
    is a custom class it will need to be added to the dictionary of
    known_classes in your experiment code.

    You may also pass the values property1, property2, property3, property4
    and property5. If passed this will fill in the relevant values of the
    transmissions created with the values you specified.

    For example, to transmit all infos of type Meme to the node with id 10:
    reqwest({
        url: "/node/" + my_node_id + "/transmit",
        method: 'post',
        type: 'json',
        data: {
            what: "Meme",
            to_whom: 10,
        },
    });
    """
    exp = Experiment(session)

    what = request_parameter(parameter="what", optional=True)
    to_whom = request_parameter(parameter="to_whom", optional=True)

    # check the node exists
    node = models.Node.query.get(node_id)
    if node is None:
        return error_response(error_type="/node/transmit, node does not exist")

    # create what
    if what is not None:
        try:
            what = int(what)
            what = models.Info.get(what)
            if what is None:
                return error_response(
                    error_type="/node/transmit POST, info does not exist",
                    participant=node.participant)
        except Exception:
            try:
                what = exp.known_classes[what]
            except Exception:
                return error_response(
                    error_type="/node/transmit POST, info does not exist",
                    participant=node.participant)

    # create to_whom
    if to_whom is not None:
        try:
            to_whom = int(to_whom)
            to_whom = models.Node.get(to_whom)
            if what is None:
                return error_response(
                    error_type="/node/transmit POST, info does not exist",
                    participant=node.participant)
        except Exception:
            try:
                to_whom = exp.known_classes[to_whom]
            except Exception:
                return error_response(
                    error_type="/node/transmit POST, info does not exist",
                    participant=node.participant)

    # execute the request
    try:
        transmissions = node.transmit(what=what, to_whom=to_whom)
        for t in transmissions:
            assign_properties(t)
        session.commit()
        # ping the experiment
        exp.transmission_post_request(
            node=node,
            transmissions=transmissions)
        session.commit()
    except Exception:
        return error_response(error_type="/node/transmit POST, server error",
                              participant=node.participant)

    # return the data
    return success_response(transmissions=[t.__json__() for t in transmissions])


@app.route("/node/<int:node_id>/transformations", methods=["GET"])
def transformation_get(node_id):
    """Get all the transformations of a node.

    The node id must be specified in the url.

    You can also pass transformation_type.
    """
    exp = Experiment(session)

    # get the parameters
    transformation_type = request_parameter(parameter="transformation_type",
                                            parameter_type="known_class",
                                            default=models.Transformation)
    if type(transformation_type) == Response:
        return transformation_type

    # check the node exists
    node = models.Node.query.get(node_id)
    if node is None:
        return error_response(
            error_type="/node/transformations, node does not exist")

    # execute the request
    transformations = node.transformations(
        transformation_type=transformation_type)
    try:
        # ping the experiment
        exp.transformation_get_request(node=node,
                                       transformations=transformations)
        session.commit()
    except Exception:
        return error_response(error_type="/node/tranaformations GET failed",
                              participant=node.participant)

    # return the data
    return success_response(transformations=[t.__json__() for t in transformations])


@app.route(
    "/transformation/<int:node_id>/<int:info_in_id>/<int:info_out_id>",
    methods=["POST"])
def transformation_post(node_id, info_in_id, info_out_id):
    """Transform an info.

    The ids of the node, info in and info out must all be in the url.
    You can also pass transformation_type.
    """
    exp = Experiment(session)

    # Get the parameters.
    transformation_type = request_parameter(parameter="transformation_type",
                                            parameter_type="known_class",
                                            default=models.Transformation)
    if type(transformation_type) == Response:
        return transformation_type

    # Check that the node etc. exists.
    node = models.Node.query.get(node_id)
    if node is None:
        return error_response(
            error_type="/transformation POST, node does not exist")

    info_in = models.Info.query.get(info_in_id)
    if info_in is None:
        return error_response(
            error_type="/transformation POST, info_in does not exist",
            participant=node.participant)

    info_out = models.Info.query.get(info_out_id)
    if info_out is None:
        return error_response(
            error_type="/transformation POST, info_out does not exist",
            participant=node.participant)

    try:
        # execute the request
        transformation = transformation_type(info_in=info_in,
                                             info_out=info_out)
        assign_properties(transformation)
        session.commit()

        # ping the experiment
        exp.transformation_post_request(node=node,
                                        transformation=transformation)
        session.commit()
    except Exception:
        return error_response(error_type="/tranaformation POST failed",
                              participant=node.participant)

    # return the data
    return success_response(transformation=transformation.__json__())


@app.route("/notifications", methods=["POST", "GET"])
def api_notifications():
    """Receive MTurk REST notifications."""
    event_type = request.values['Event.1.EventType']
    assignment_id = request.values['Event.1.AssignmentId']

    # Add the notification to the queue.
    db.logger.debug('rq: Queueing %s with id: %s for worker_function',
                    event_type, assignment_id)
    q.enqueue(worker_function, event_type, assignment_id, None)
    db.logger.debug('rq: Submitted Queue Length: %d (%s)', len(q),
                    ', '.join(q.job_ids))

    return success_response()


def _debug_notify(assignment_id, participant_id=None,
                  event_type='AssignmentSubmitted'):
    return worker_function(event_type, assignment_id, participant_id)


def check_for_duplicate_assignments(participant):
    """Check that the assignment_id of the participant is unique.

    If it isnt the older participants will be failed.
    """
    participants = models.Participant.query.filter_by(
        assignment_id=participant.assignment_id).all()
    duplicates = [p for p in participants if (p.id != participant.id and
                                              p.status == "working")]
    for d in duplicates:
        q.enqueue(worker_function, "AssignmentAbandoned", None, d.id)


@app.route('/worker_complete', methods=['GET'])
@db.scoped_session_decorator
def worker_complete():
    """Complete worker."""
    if not request.args.get('uniqueId'):
        status = "bad request"
    else:
        participants = models.Participant.query.filter_by(
            unique_id=request.args['uniqueId'],
        ).all()
        if not len(participants):
            return error_response(error_type='UniqueId not found: {}'.format(
                request.args['uniqueId']
            ))
        participant = participants[0]
        participant.end_time = datetime.now()
        session.add(participant)
        session.commit()
        status = "success"
    if config.get('recruiter', 'mturk') == u'bots':
        # Trigger notification directly
        # Bot submissions skip all attention and bonus checks
        _debug_notify(
            assignment_id=participant.assignment_id,
            participant_id=participant.id,
            event_type='BotAssignmentSubmitted',
        )
    elif config.get('mode') == "debug":
        # Trigger notification directly in debug mode,
        # because there won't be one from MTurk
        _debug_notify(
            assignment_id=participant.assignment_id,
            participant_id=participant.id,
        )
    return success_response(status=status)


@app.route('/worker_failed', methods=['GET'])
@db.scoped_session_decorator
def worker_failed():
    """Fail worker. Used by bots only for now."""
    if 'uniqueId' not in request.args:
        status = "bad request"
    else:
        participant = models.Participant.query.filter_by(
            unique_id=request.args['uniqueId'],
        ).all()[0]
        participant.end_time = datetime.now()
        session.add(participant)
        session.commit()
        status = "success"
    if config.get('recruiter', 'mturk') == 'bots':
        _debug_notify(
            assignment_id=participant.assignment_id,
            participant_id=participant.id,
            event_type='BotAssignmentRejected',
        )
    return success_response(field="status",
                            data=status,
                            request_type="worker failed")


@db.scoped_session_decorator
def worker_function(event_type, assignment_id, participant_id):
    """Process the notification."""
    try:
        db.logger.debug("rq: worker_function working on job id: %s",
                        get_current_job().id)
        db.logger.debug('rq: Received Queue Length: %d (%s)', len(q),
                        ', '.join(q.job_ids))
    except AttributeError:
        db.logger.debug('Debug worker_function called synchronously')

    exp = Experiment(session)
    key = "-----"

    exp.log("Received an {} notification for assignment {}, participant {}"
            .format(event_type, assignment_id, participant_id), key)

    if assignment_id is not None:
        # save the notification to the notification table
        notif = models.Notification(
            assignment_id=assignment_id,
            event_type=event_type)
        session.add(notif)
        session.commit()

        # try to identify the participant
        participants = models.Participant.query\
            .filter_by(assignment_id=assignment_id)\
            .all()

        # if there are one or more participants select the most recent
        if participants:
            participant = max(participants,
                              key=attrgetter('creation_time'))

        # if there are none print an error
        else:
            exp.log("Warning: No participants associated with this "
                    "assignment_id. Notification will not be processed.", key)
            return None

    elif participant_id is not None:
        participant = models.Participant.query\
            .filter_by(id=participant_id).all()[0]
    else:
        raise ValueError(
            "Error: worker_function needs either an assignment_id or a "
            "participant_id, they cannot both be None")

    participant_id = participant.id

<<<<<<< HEAD
    runner_cls = WorkerEvent.for_name(event_type)
    if runner_cls:
        runner = runner_cls(
            participant, assignment_id, exp, session, config, datetime.now()
        )
        runner()
=======
    if event_type == 'AssignmentAccepted':
        pass

    elif event_type == 'AssignmentAbandoned':
        if participant.status == "working":
            participant.end_time = datetime.now()
            participant.status = "abandoned"
            exp.assignment_abandoned(participant=participant)

    elif event_type == 'AssignmentReturned':
        if participant.status == "working":
            participant.end_time = datetime.now()
            participant.status = "returned"
            exp.assignment_returned(participant=participant)

    elif event_type == 'AssignmentSubmitted':
        if participant.status in ["working", "returned", "abandoned"]:
            participant.end_time = datetime.now()
            participant.status = "submitted"
            session.commit()

            # Approve the assignment.
            exp.recruiter().approve_hit(assignment_id)
            participant.base_pay = config.get('base_payment')

            # Check that the participant's data is okay.
            worked = exp.data_check(participant=participant)

            # If it isn't, fail their nodes and recruit a replacement.
            if not worked:
                participant.status = "bad_data"
                exp.data_check_failed(participant=participant)
                session.commit()
                exp.recruiter().recruit(n=1)
            else:
                # If their data is ok, pay them a bonus.
                # Note that the bonus is paid before the attention check.
                bonus = exp.bonus(participant=participant)
                participant.bonus = bonus
                if bonus >= 0.01:
                    exp.log("Bonus = {}: paying bonus".format(bonus), key)
                    exp.recruiter().reward_bonus(
                        assignment_id,
                        bonus,
                        exp.bonus_reason())
                else:
                    exp.log("Bonus = {}: NOT paying bonus".format(bonus), key)

                # Perform an attention check.
                attended = exp.attention_check(participant=participant)

                # If they fail the attention check, fail nodes and replace.
                if not attended:
                    exp.log("Attention check failed.", key)
                    participant.status = "did_not_attend"
                    exp.attention_check_failed(participant=participant)
                    session.commit()
                    exp.recruiter().recruit(n=1)
                else:
                    # All good. Possibly recruit more participants.
                    exp.log("All checks passed.", key)
                    participant.status = "approved"
                    exp.submission_successful(participant=participant)
                    session.commit()
                    exp.recruit()

    elif event_type == "NotificationMissing":
        if participant.status == "working":
            participant.end_time = datetime.now()
            participant.status = "missing_notification"

    elif event_type == "AssignmentReassigned":
        participant.end_time = datetime.now()
        participant.status = "replaced"
        exp.assignment_reassigned(participant=participant)

>>>>>>> 403fa19f
    else:
        exp.log("Error: unknown event_type {}".format(event_type), key)

    session.commit()


def date_handler(obj):
    """Serialize dates."""
    return obj.isoformat() if hasattr(obj, 'isoformat') else obj


# Insert "mode" into pages so it's carried from page to page done server-side
# to avoid breaking backwards compatibility with old templates.
def insert_mode(page_html, mode):
    """Insert mode."""
    match_found = False
    matches = re.finditer('workerId={{ workerid }}', page_html)
    match = None
    for match in matches:
        match_found = True
    if match_found:
        new_html = page_html[:match.end()] + "&mode=" + mode +\
            page_html[match.end():]
        return new_html
    else:
        raise ExperimentError("insert_mode_failed")<|MERGE_RESOLUTION|>--- conflicted
+++ resolved
@@ -1389,94 +1389,12 @@
 
     participant_id = participant.id
 
-<<<<<<< HEAD
     runner_cls = WorkerEvent.for_name(event_type)
     if runner_cls:
         runner = runner_cls(
             participant, assignment_id, exp, session, config, datetime.now()
         )
         runner()
-=======
-    if event_type == 'AssignmentAccepted':
-        pass
-
-    elif event_type == 'AssignmentAbandoned':
-        if participant.status == "working":
-            participant.end_time = datetime.now()
-            participant.status = "abandoned"
-            exp.assignment_abandoned(participant=participant)
-
-    elif event_type == 'AssignmentReturned':
-        if participant.status == "working":
-            participant.end_time = datetime.now()
-            participant.status = "returned"
-            exp.assignment_returned(participant=participant)
-
-    elif event_type == 'AssignmentSubmitted':
-        if participant.status in ["working", "returned", "abandoned"]:
-            participant.end_time = datetime.now()
-            participant.status = "submitted"
-            session.commit()
-
-            # Approve the assignment.
-            exp.recruiter().approve_hit(assignment_id)
-            participant.base_pay = config.get('base_payment')
-
-            # Check that the participant's data is okay.
-            worked = exp.data_check(participant=participant)
-
-            # If it isn't, fail their nodes and recruit a replacement.
-            if not worked:
-                participant.status = "bad_data"
-                exp.data_check_failed(participant=participant)
-                session.commit()
-                exp.recruiter().recruit(n=1)
-            else:
-                # If their data is ok, pay them a bonus.
-                # Note that the bonus is paid before the attention check.
-                bonus = exp.bonus(participant=participant)
-                participant.bonus = bonus
-                if bonus >= 0.01:
-                    exp.log("Bonus = {}: paying bonus".format(bonus), key)
-                    exp.recruiter().reward_bonus(
-                        assignment_id,
-                        bonus,
-                        exp.bonus_reason())
-                else:
-                    exp.log("Bonus = {}: NOT paying bonus".format(bonus), key)
-
-                # Perform an attention check.
-                attended = exp.attention_check(participant=participant)
-
-                # If they fail the attention check, fail nodes and replace.
-                if not attended:
-                    exp.log("Attention check failed.", key)
-                    participant.status = "did_not_attend"
-                    exp.attention_check_failed(participant=participant)
-                    session.commit()
-                    exp.recruiter().recruit(n=1)
-                else:
-                    # All good. Possibly recruit more participants.
-                    exp.log("All checks passed.", key)
-                    participant.status = "approved"
-                    exp.submission_successful(participant=participant)
-                    session.commit()
-                    exp.recruit()
-
-    elif event_type == "NotificationMissing":
-        if participant.status == "working":
-            participant.end_time = datetime.now()
-            participant.status = "missing_notification"
-
-    elif event_type == "AssignmentReassigned":
-        participant.end_time = datetime.now()
-        participant.status = "replaced"
-        exp.assignment_reassigned(participant=participant)
-
->>>>>>> 403fa19f
-    else:
-        exp.log("Error: unknown event_type {}".format(event_type), key)
-
     session.commit()
 
 
