--- conflicted
+++ resolved
@@ -119,7 +119,6 @@
             header = next(reader)
             assert "creation_time" in header
 
-<<<<<<< HEAD
     def test_export(self):
         dallinger.data.export("12345-12345-12345-12345", local=True)
         assert os.path.isfile("data/12345-12345-12345-12345-data.zip")
@@ -134,7 +133,7 @@
     def test_export_compatible_with_data(self):
         path = dallinger.data.export("12345-12345-12345-12345", local=True)
         assert dallinger.data.Data(path)
-=======
+
     def test_scrub_pii(self):
         path_to_data = os.path.join("tests", "datasets", "pii")
         dallinger.data._scrub_participant_table(path_to_data)
@@ -142,5 +141,4 @@
             reader = csv.reader(f, delimiter=',')
             next(reader)  # Skip the header
             for row in reader:
-                assert "PII" not in row
->>>>>>> 403fa19f
+                assert "PII" not in row